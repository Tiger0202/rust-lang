--- conflicted
+++ resolved
@@ -255,22 +255,16 @@
 of the [path](paths.html) of a [struct item](items.html#structs), followed by a
 brace-enclosed list of zero or more comma-separated name-value pairs, providing
 the field values of a new instance of the struct. A field name can be any
-<<<<<<< HEAD
 [identifier](identifiers.html), and is separated from its value expression by a
-colon. In the case of a tuple structs the field names are instead decimal
-integer literals, containing no underscores or leading zeros, corresponding to
-the position of the field. Struct expressions can't be used directly in the
-head of an [`if`](#if-expressions), [`while`](#while-loops),
+colon. In the case of a tuple struct the field names are numbers corresponding
+to the position of the field. The numbers must be written in decimal,
+containing no underscores and with no leading zeros or integer suffix.
+
+Struct expressions can't be used directly in the head of an
+[`if`](#if-expressions), [`while`](#while-loops),
 [`match`](#match-expressions), [`for`](#for-expressions), [`if
 let`](#if-let-expressions) or [`while let`](#while-let-loops) expression. But
 struct expressions can still be in used inside parentheses, for example.
-=======
-identifier, and is separated from its value expression by a colon. In the case
-of a tuple struct the field names are numbers corresponding to the position of
-the field. The numbers must be written in decimal, containing no underscores
-and with no leading zeros or integer suffix. The location denoted by a struct
-field is mutable if and only if the enclosing struct is mutable.
->>>>>>> d4c0f408
 
 A _tuple struct expression_ consists of the [path](paths.html) of a [struct
 item](items.html#structs), followed by a parenthesized list of one or more
@@ -291,11 +285,7 @@
 Point {x: 10.0, y: 20.0};
 NothingInMe {};
 TuplePoint(10.0, 20.0);
-<<<<<<< HEAD
-TuplePoint { 0: 10.0, 1: 20.0 }; // Same as above line
-=======
 TuplePoint { 0: 10.0, 1: 20.0 }; // Results in the same value as the above line
->>>>>>> d4c0f408
 let u = game::User {name: "Joe", age: 35, score: 100_000};
 some_fn::<Cookie>(Cookie);
 ```
@@ -429,17 +419,8 @@
 
 If a step is reached where there is more than one possible method (where
 generic methods or traits are considered the same), then it is a compiler
-error. To resolve this either use more distinctive names, or call the method as
-a function, using the required trait name in the path:
-
-```rust,ignore
-Trait::method(a, b)
-<Type as Trait>::method(a, b);
-```
-
-The compiler sometimes cannot infer to which function or method a given call
-refers. These cases require a [more specific syntax.](#disambiguating-function-calls)
-for method and function invocation.
+error. These cases require a [more specific
+syntax.](#disambiguating-function-calls) for method and function invocation.
 
 ## Field expressions
 
@@ -520,6 +501,78 @@
 let name: &'static str = (|| "Rust")();
 ```
 
+### Disambiguating Function Calls
+
+Rust treats all function calls as sugar for a more explicit, fully-qualified
+syntax. Upon compilation, Rust will desugar all function calls into the explicit
+form. Rust may sometimes require you to qualify function calls with trait,
+depending on the ambiguity of a call in light of in-scope items.
+
+> **Note**: In the past, the Rust community used the terms "Unambiguous
+> Function Call Syntax", "Universal Function Call Syntax", or "UFCS", in
+> documentation, issues, RFCs, and other community writings. However, the term
+> lacks descriptive power and potentially confuses the issue at hand. We mention
+> it here for searchability's sake.
+
+Several situations often occur which result in ambiguities about the receiver or
+referent of method or associated function calls. These situations may include:
+
+* Multiple in-scope traits define methods with the same name for the same types
+* Auto-`deref` is undesirable; for example, distinguishing between methods on a
+  smart pointer itself and the pointer's referent
+* Methods which take no arguments, like `default()`, and return properties of a
+  type, like `size_of()`
+
+To resolve the ambiguity, the programmer may refer to their desired method or
+function using more specific paths, types, or traits.
+
+For example,
+
+```rust
+trait Pretty {
+    fn print(&self);
+}
+
+trait Ugly {
+  fn print(&self);
+}
+
+struct Foo;
+impl Pretty for Foo {
+    fn print(&self) {}
+}
+
+struct Bar;
+impl Pretty for Bar {
+    fn print(&self) {}
+}
+impl Ugly for Bar{
+    fn print(&self) {}
+}
+
+fn main() {
+    let f = Foo;
+    let b = Bar;
+
+    // we can do this because we only have one item called `print` for `Foo`s
+    f.print();
+    // more explicit, and, in the case of `Foo`, not necessary
+    Foo::print(&f);
+    // if you're not into the whole brevity thing
+    <Foo as Pretty>::print(&f);
+
+    // b.print(); // Error: multiple 'print' found
+    // Bar::print(&b); // Still an error: multiple `print` found
+
+    // necessary because of in-scope items defining `print`
+    <Bar as Pretty>::print(&b);
+}
+```
+
+Refer to [RFC 132] for further details and motivations.
+
+[RFC 132]: https://github.com/rust-lang/rfcs/blob/master/text/0132-ufcs.md
+
 ## Lambda expressions
 
 A _lambda expression_ (sometimes called an "anonymous function expression")
@@ -648,7 +701,6 @@
 assert_eq!(x, y);
 ```
 
-<<<<<<< HEAD
 ## Operator expressions
 
 Operators are defined for built in types by the Rust language. Many of the
@@ -804,7 +856,11 @@
 ### Comparison Operators
 
 Comparison operators are also defined both for primitive types and many type in
-the standard library. Unlike arithmetic and logical operators, the traits for
+the standard library. Parentheses are required when chaining comparison
+operators. For example, the expression `a == b == c` is invalid and may be
+written as `(a == b) == c`.
+
+Unlike arithmetic and logical operators, the traits for
 overloading the operators the traits for these operators are used more
 generally to show how a type may be compared and will likely be assumed to
 define actual comparisons by functions that use these traits as bounds. Many
@@ -838,98 +894,6 @@
 assert!('A' <= 'B');
 assert!("World" >= "Hello");
 ```
-=======
-## Unary operator expressions
-
-Rust defines the following unary operators. With the exception of `?`, they are
-all written as prefix operators, before the expression they apply to.
-
-* `-`
-  : Negation. Signed integer types and floating-point types support negation. It
-    is an error to apply negation to unsigned types; for example, the compiler
-    rejects `-1u32`.
-* `*`
-  : Dereference. When applied to a [pointer](types.html#pointer-types) it
-    denotes the pointed-to location. For pointers to mutable locations, the
-    resulting [lvalue](expressions.html#lvalues-rvalues-and-temporaries) can be
-    assigned to.  On non-pointer types, it calls the `deref` method of the
-    `std::ops::Deref` trait, or the `deref_mut` method of the
-    `std::ops::DerefMut` trait (if implemented by the type and required for an
-    outer expression that will or could mutate the dereference), and produces
-    the result of dereferencing the `&` or `&mut` borrowed pointer returned
-    from the overload method.
-* `!`
-  : Logical negation. On the boolean type, this flips between `true` and
-    `false`. On integer types, this inverts the individual bits in the
-    two's complement representation of the value.
-* `&` and `&mut`
-  : Borrowing. When applied to an lvalue, these operators produce a
-    reference (pointer) to the lvalue. The lvalue is also placed into
-    a borrowed state for the duration of the reference. For a shared
-    borrow (`&`), this implies that the lvalue may not be mutated, but
-    it may be read or shared again. For a mutable borrow (`&mut`), the
-    lvalue may not be accessed in any way until the borrow expires.
-    If the `&` or `&mut` operators are applied to an rvalue, a
-    temporary value is created; the lifetime of this temporary value
-    is defined by [syntactic rules](#temporary-lifetimes).
-* `?`
-  : Propagating errors if applied to `Err(_)` and unwrapping if
-    applied to `Ok(_)`. Only works on the `Result<T, E>` type,
-    and written in postfix notation.
-
-## Binary operator expressions
-
-Binary operators expressions are given in terms of [operator
-precedence](#operator-precedence).
-
-### Arithmetic operators
-
-Binary arithmetic expressions are syntactic sugar for calls to built-in traits,
-defined in the `std::ops` module of the `std` library. This means that
-arithmetic operators can be overridden for user-defined types. The default
-meaning of the operators on standard types is given here.
-
-* `+`
-  : Addition and array/string concatenation.
-    Calls the `add` method on the `std::ops::Add` trait.
-* `-`
-  : Subtraction.
-    Calls the `sub` method on the `std::ops::Sub` trait.
-* `*`
-  : Multiplication.
-    Calls the `mul` method on the `std::ops::Mul` trait.
-* `/`
-  : Quotient.
-    Calls the `div` method on the `std::ops::Div` trait.
-* `%`
-  : Remainder.
-    Calls the `rem` method on the `std::ops::Rem` trait.
-
-### Bitwise operators
-
-Like the [arithmetic operators](#arithmetic-operators), bitwise operators are
-syntactic sugar for calls to methods of built-in traits. This means that
-bitwise operators can be overridden for user-defined types. The default
-meaning of the operators on standard types is given here. Bitwise `&`, `|` and
-`^` applied to boolean arguments are equivalent to logical `&&`, `||` and `!=`
-evaluated in non-lazy fashion.
-
-* `&`
-  : Bitwise AND.
-    Calls the `bitand` method of the `std::ops::BitAnd` trait.
-* `|`
-  : Bitwise inclusive OR.
-    Calls the `bitor` method of the `std::ops::BitOr` trait.
-* `^`
-  : Bitwise exclusive OR.
-    Calls the `bitxor` method of the `std::ops::BitXor` trait.
-* `<<`
-  : Left shift.
-    Calls the `shl` method of the `std::ops::Shl` trait.
-* `>>`
-  : Right shift (arithmetic).
-    Calls the `shr` method of the `std::ops::Shr` trait.
->>>>>>> d4c0f408
 
 ### Lazy boolean operators
 
@@ -945,9 +909,6 @@
 let x = false || true; // true
 let y = false && panic!(); // false, doesn't evaluate `panic!()`
 ```
-
-Parentheses are required when chaining comparison operators. For example, the
-expression `a == b == c` is invalid and may be written as `(a == b) == c`.
 
 ### Type cast expressions
 
@@ -1122,170 +1083,16 @@
 An example of a parenthesized expression:
 
 ```rust
-<<<<<<< HEAD
 let x: i32 = 2 + 3 * 4;
 let y: i32 = (2 + 3) * 4;
 assert_eq!(x, 14);
 assert_eq!(y, 20);
-=======
-let x: i32 = (2 + 3) * 4;
-```
-
-
-## Call expressions
-
-A _call expression_ invokes a function, providing zero or more input variables
-and an optional location to move the function's output into. If the function
-eventually returns, then the expression completes.
-
-Some examples of call expressions:
-
-```rust
-# fn add(x: i32, y: i32) -> i32 { 0 }
-
-let x: i32 = add(1i32, 2i32);
-let pi: Result<f32, _> = "3.14".parse();
-```
-
-### Disambiguating Function Calls
-
-Rust treats all function calls as sugar for a more explicit, fully-qualified
-syntax. Upon compilation, Rust will desugar all function calls into the explicit
-form. Rust may sometimes require you to qualify function calls with trait,
-depending on the ambiguity of a call in light of in-scope items.
-
-> **Note**: In the past, the Rust community used the terms "Unambiguous
-> Function Call Syntax", "Universal Function Call Syntax", or "UFCS", in
-> documentation, issues, RFCs, and other community writings. However, the term
-> lacks descriptive power and potentially confuses the issue at hand. We mention
-> it here for searchability's sake.
-
-Several situations often occur which result in ambiguities about the receiver or
-referent of method or associated function calls. These situations may include:
-
-* Multiple in-scope traits define methods with the same name for the same types
-* Auto-`deref` is undesirable; for example, distinguishing between methods on a
-  smart pointer itself and the pointer's referent
-* Methods which take no arguments, like `default()`, and return properties of a
-  type, like `size_of()`
-
-To resolve the ambiguity, the programmer may refer to their desired method or
-function using more specific paths, types, or traits.
-
-For example,
-
-```rust
-trait Pretty {
-    fn print(&self);
-}
-
-trait Ugly {
-  fn print(&self);
-}
-
-struct Foo;
-impl Pretty for Foo {
-    fn print(&self) {}
-}
-
-struct Bar;
-impl Pretty for Bar {
-    fn print(&self) {}
-}
-impl Ugly for Bar{
-    fn print(&self) {}
-}
-
-fn main() {
-    let f = Foo;
-    let b = Bar;
-
-    // we can do this because we only have one item called `print` for `Foo`s
-    f.print();
-    // more explicit, and, in the case of `Foo`, not necessary
-    Foo::print(&f);
-    // if you're not into the whole brevity thing
-    <Foo as Pretty>::print(&f);
-
-    // b.print(); // Error: multiple 'print' found
-    // Bar::print(&b); // Still an error: multiple `print` found
-
-    // necessary because of in-scope items defining `print`
-    <Bar as Pretty>::print(&b);
-}
-```
-
-Refer to [RFC 132] for further details and motivations.
-
-[RFC 132]: https://github.com/rust-lang/rfcs/blob/master/text/0132-ufcs.md
-
-## Lambda expressions
-
-A _lambda expression_ (sometimes called an "anonymous function expression")
-defines a function and denotes it as a value, in a single expression. A lambda
-expression is a pipe-symbol-delimited (`|`) list of identifiers followed by an
-expression.
-
-A lambda expression denotes a function that maps a list of parameters
-(`ident_list`) onto the expression that follows the `ident_list`. The
-identifiers in the `ident_list` are the parameters to the function. These
-parameters' types need not be specified, as the compiler infers them from
-context.
-
-Lambda expressions are most useful when passing functions as arguments to other
-functions, as an abbreviation for defining and capturing a separate function.
-
-Significantly, lambda expressions _capture their environment_, which regular
-[function definitions](items.html#functions) do not. The exact type of capture
-depends on the [function type](types.html#function-types) inferred for the
-lambda expression. In the simplest and least-expensive form (analogous to a
-`|| { }` expression), the lambda expression captures its environment by
-reference, effectively borrowing pointers to all outer variables mentioned
-inside the function.  Alternately, the compiler may infer that a lambda
-expression should copy or move values (depending on their type) from the
-environment into the lambda expression's captured environment. A lambda can be
-forced to capture its environment by moving values by prefixing it with the
-`move` keyword.
-
-In this example, we define a function `ten_times` that takes a higher-order
-function argument, and we then call it with a lambda expression as an argument,
-followed by a lambda expression that moves values from its environment.
-
-```rust
-fn ten_times<F>(f: F) where F: Fn(i32) {
-    for index in 0..10 {
-        f(index);
-    }
-}
-
-ten_times(|j| println!("hello, {}", j));
-
-let word = "konnichiwa".to_owned();
-ten_times(move |j| println!("{}, {}", word, j));
->>>>>>> d4c0f408
 ```
 
 ## Loops
 
 Rust supports three loop expressions:
 
-<<<<<<< HEAD
-A `loop` expression may optionally have a _label_. The label is written as a
-lifetime preceding the loop expression, as in `'foo: loop{ }`. If a label is
-present, then labelled `break` and `continue` expressions nested within this
-loop may exit out of this loop or return control to its head. See [break
-expressions](#break-expressions) and [continue
-expressions](#continue-expressions). Any `loop` expression has value `()`.
-
-## `break` expressions
-
-A `break` expression has an optional _label_. If the label is absent, then
-executing a `break` expression immediately terminates the innermost loop
-enclosing it. It is only permitted in the body of a loop. If the label is
-present, then `break 'foo` terminates the loop with label `'foo`, which need
-not be the innermost label enclosing the `break` expression, but must enclose
-it.
-=======
 *   A [`loop` expression](#infinite-loops) denotes an infinite loop.
 *   A [`while` expression](#predicate-loops) loops until a predicate is false.
 *   A [`for` expression](#iterator-loops) extracts values from an iterator,
@@ -1294,7 +1101,6 @@
 All three types of loop support [`break` expressions](#break-expressions),
 [`continue` expressions](#continue-expressions), and [labels](#loop-labels).
 Only `loop` supports [evaluation to non-trivial values](#break-and-loop-values).
->>>>>>> d4c0f408
 
 ### Infinite loops
 
@@ -1326,17 +1132,7 @@
 }
 ```
 
-<<<<<<< HEAD
-Like `loop` expressions, `while` loops can be controlled with `break` or
-`continue`, and may optionally have a _label_. See [infinite
-loops](#infinite-loops), [break expressions](#break-expressions), and [continue
-expressions](#continue-expressions) for more information. Any `while` loop
-expression has value `()`.
-
-## `for` expressions
-=======
 ### Iterator loops
->>>>>>> d4c0f408
 
 A `for` expression is a syntactic construct for looping over elements provided
 by an implementation of `std::iter::IntoIterator`. If the iterator yields a
@@ -1347,16 +1143,7 @@
 An example of a `for` loop over the contents of an array:
 
 ```rust
-<<<<<<< HEAD
-# type Foo = i32;
-# fn bar(f: &Foo) { }
-# let a = 0;
-# let b = 0;
-# let c = 0;
-let v: &[Foo] = &[a, b, c];
-=======
 let v = &["apples", "cake", "coffee"];
->>>>>>> d4c0f408
 
 for text in v {
     println!("I like {}.", text);
@@ -1366,19 +1153,6 @@
 An example of a for loop over a series of integers:
 
 ```rust
-<<<<<<< HEAD
-# fn bar(b: usize) { }
-for i in 0..256 {
-    bar(i);
-}
-```
-
-Like `loop` expressions, `for` loops can be controlled with `break` or
-`continue`, and may optionally have a _label_. See [infinite
-loops](#infinite-loops), [break expressions](#break-expressions), and [continue
-expressions](#continue-expressions) for more information. Like `loop` and
-`while`, `for` loops evaluate to `()`.
-=======
 let mut sum = 0;
 for n in 1..11 {
     sum += n;
@@ -1464,7 +1238,6 @@
 and the `loop` must have a type compatible with each `break` expression.
 `break` without an expression is considered identical to `break` with
 expression `()`.
->>>>>>> d4c0f408
 
 ## `if` expressions
 
